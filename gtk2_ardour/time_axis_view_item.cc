/*
    Copyright (C) 2003 Paul Davis

    This program is free software; you can redistribute it and/or modify
    it under the terms of the GNU General Public License as published by
    the Free Software Foundation; either version 2 of the License, or
    (at your option) any later version.

    This program is distributed in the hope that it will be useful,
    but WITHOUT ANY WARRANTY; without even the implied warranty of
    MERCHANTABILITY or FITNESS FOR A PARTICULAR PURPOSE.  See the
    GNU General Public License for more details.

    You should have received a copy of the GNU General Public License
    along with this program; if not, write to the Free Software
    Foundation, Inc., 675 Mass Ave, Cambridge, MA 02139, USA.

*/

#include <utility>

#include "pbd/error.h"
#include "pbd/stacktrace.h"

#include "ardour/types.h"
#include "ardour/ardour.h"

#include "gtkmm2ext/utils.h"
#include "gtkmm2ext/gui_thread.h"

#include "canvas/container.h"
#include "canvas/rectangle.h"
#include "canvas/debug.h"
#include "canvas/text.h"
#include "canvas/utils.h"

#include "ardour/profile.h"

#include "ardour_ui.h"
/*
 * ardour_ui.h was moved up in the include list
 * due to a conflicting definition of 'Rect' between
 * Apple's MacTypes.h file and GTK
 */

#include "public_editor.h"
#include "time_axis_view_item.h"
#include "time_axis_view.h"
#include "utils.h"
#include "rgb_macros.h"

#include "i18n.h"

using namespace std;
using namespace Editing;
using namespace Glib;
using namespace PBD;
using namespace ARDOUR;
using namespace ARDOUR_UI_UTILS;
using namespace Gtkmm2ext;

// GZ: Should be moved to config
#ifdef _WIN32
    Pango::FontDescription TimeAxisViewItem::NAME_FONT("Helvetica 8");
#else
    Pango::FontDescription TimeAxisViewItem::NAME_FONT("Arial 8");
#endif

const double TimeAxisViewItem::NAME_HIGHLIGHT_Y_INDENT = 1.0;
const double TimeAxisViewItem::NAME_HIGHLIGHT_X_OFFSET = 10.0;
const double TimeAxisViewItem::NAME_HIGHLIGHT_Y_OFFSET = 5.0;
const double TimeAxisViewItem::GRAB_HANDLE_TOP = 2.0;
const double TimeAxisViewItem::GRAB_HANDLE_WIDTH = 10.0;
const double TimeAxisViewItem::RIGHT_EDGE_SHIFT = 1.0;

const double TimeAxisViewItem::REGION_TOP_OFFSET = 2.0;
const double TimeAxisViewItem::REGION_BOTTOM_OFFSET = 3.0;

int    TimeAxisViewItem::NAME_HEIGHT;
double TimeAxisViewItem::NAME_HIGHLIGHT_X_INDENT;
double TimeAxisViewItem::NAME_HIGHLIGHT_HEIGHT;
double TimeAxisViewItem::NAME_HIGHLIGHT_THRESH;

void
TimeAxisViewItem::set_constant_heights ()
{
<<<<<<< HEAD
        NAME_FONT = Pango::FontDescription (ARDOUR_UI::config()->get_canvasvar_SmallFont());
        
        Gtk::Window win;
        Gtk::Label foo;
        win.add (foo);

        int width = 0;
        int height = 0;
        
        Glib::RefPtr<Pango::Layout> layout = foo.create_pango_layout (X_("H")); /* just the ascender */
        layout->set_font_description (NAME_FONT);
        get_pixel_size (layout, width, height);
        
        NAME_HEIGHT = height + 2;
        NAME_HIGHLIGHT_X_IDENT = width + 2;
        
	/* Config->get_show_name_highlight) == true: 
=======
    // GZ: FONT IS DEFINED AT THE BEGINNING OF THE FILE
    //NAME_FONT = get_font_for_style (X_("TimeAxisViewItemName"));
    Gtk::Window win;
    Gtk::Label foo;
    win.add (foo);

    int width = 0;
    int height = 0;
    
    Glib::RefPtr<Pango::Layout> layout = foo.create_pango_layout (X_("H")); /* just the ascender */
    layout->set_font_description (NAME_FONT);
    get_pixel_size (layout, width, height);
    
    NAME_HEIGHT = height;
    NAME_HIGHLIGHT_X_INDENT = width;

	/* Config->get_show_name_highlight) == true:
>>>>>>> cfec2af9
	        Y_OFFSET is measured from bottom of the time axis view item.
	   Config->get_show_name_highlight) == false: 
	        Y_OFFSET is measured from the top of the time axis view item.
	*/

<<<<<<< HEAD
        NAME_HIGHLIGHT_HEIGHT = NAME_HEIGHT + NAME_HIGHLIGHT_Y_IDENT*2;
        NAME_HIGHLIGHT_THRESH = NAME_HIGHLIGHT_HEIGHT * 1.5;
=======
    NAME_HIGHLIGHT_HEIGHT = NAME_HEIGHT + NAME_HIGHLIGHT_Y_INDENT*2;
    NAME_HIGHLIGHT_THRESH = NAME_HIGHLIGHT_HEIGHT + 2;
>>>>>>> cfec2af9
}

/**
 * Construct a new TimeAxisViewItem.
 *
 * @param it_name the unique name of this item
 * @param parent the parent canvas group
 * @param tv the TimeAxisView we are going to be added to
 * @param spu samples per unit
 * @param base_color
 * @param start the start point of this item
 * @param duration the duration of this item
 * @param recording true if this is a recording region view
 * @param automation true if this is an automation region view
 */
TimeAxisViewItem::TimeAxisViewItem(
	const string & it_name, ArdourCanvas::Item& parent, TimeAxisView& tv, double spu, uint32_t base_color,
	framepos_t start, framecnt_t duration, bool recording, bool automation, Visibility vis
	)
	: trackview (tv)
	, frame_position (-1)
	, item_name (it_name)
	, _height (1.0)
	, _recregion (recording)
	, _automation (automation)
	, _dragging (false)
	, _width (0.0)
{
	init (&parent, spu, base_color, start, duration, vis, true, true);
}

TimeAxisViewItem::TimeAxisViewItem (const TimeAxisViewItem& other)
	: trackable (other)
	, Selectable (other)
	, PBD::ScopedConnectionList()
	, trackview (other.trackview)
	, frame_position (-1)
	, item_name (other.item_name)
	, _height (1.0)
	, _recregion (other._recregion)
	, _automation (other._automation)
	, _dragging (other._dragging)
	, _width (0.0)
{
	/* share the other's parent, but still create a new group */

	ArdourCanvas::Item* parent = other.group->parent();
	
	_selected = other._selected;
	
	init (parent, other.samples_per_pixel, other.fill_color, other.frame_position,
	      other.item_duration, other.visibility, other.wide_enough_for_name, other.high_enough_for_name);
}

void
TimeAxisViewItem::init (ArdourCanvas::Item* parent, double fpp, uint32_t base_color, 
			framepos_t start, framepos_t duration, Visibility vis, 
			bool wide, bool high)
{
	group = new ArdourCanvas::Container (parent);
	CANVAS_DEBUG_NAME (group, string_compose ("TAVI group for %1", get_item_name()));
	group->Event.connect (sigc::mem_fun (*this, &TimeAxisViewItem::canvas_group_event));

	fill_color = base_color;
	samples_per_pixel = fpp;
	frame_position = start;
	item_duration = duration;
	name_connected = false;
	position_locked = false;
	max_item_duration = ARDOUR::max_framepos;
	min_item_duration = 0;
	show_vestigial = true;
	visibility = vis;
	_sensitive = true;
	name_text_width = 0;
	last_item_width = 0;
	wide_enough_for_name = wide;
	high_enough_for_name = high;
        rect_visible = true;

	if (duration == 0) {
		warning << "Time Axis Item Duration == 0" << endl;
	}

	vestigial_frame = new ArdourCanvas::Rectangle (group, ArdourCanvas::Rect (0.0, 2.0, 2.0 + REGION_TOP_OFFSET, trackview.current_height() - REGION_BOTTOM_OFFSET));
	CANVAS_DEBUG_NAME (vestigial_frame, string_compose ("vestigial frame for %1", get_item_name()));
	vestigial_frame->hide ();
	vestigial_frame->set_outline_color (ARDOUR_UI::config()->get_canvasvar_VestigialFrame());
	vestigial_frame->set_fill_color (ARDOUR_UI::config()->get_canvasvar_VestigialFrame());

	if (visibility & ShowFrame) {
		frame = new ArdourCanvas::Rectangle (group, 
						     ArdourCanvas::Rect (0.0, REGION_TOP_OFFSET,
									 trackview.editor().sample_to_pixel(duration) + RIGHT_EDGE_SHIFT, 
									 trackview.current_height() - REGION_BOTTOM_OFFSET));

		CANVAS_DEBUG_NAME (frame, string_compose ("frame for %1", get_item_name()));
		
        if (_recregion) {
            frame->set_outline_what (ArdourCanvas::Rectangle::What (ArdourCanvas::Rectangle::LEFT|
                                                                    ArdourCanvas::Rectangle::BOTTOM|
                                                                    ArdourCanvas::Rectangle::TOP));
        } else {
            frame->set_outline_what (ArdourCanvas::Rectangle::What (ArdourCanvas::Rectangle::LEFT|
                                                                    ArdourCanvas::Rectangle::RIGHT|
                                                                    ArdourCanvas::Rectangle::BOTTOM|
                                                                    ArdourCanvas::Rectangle::TOP));
        }

        //ArdourCanvas::Color ouline_color = ARDOUR_UI::config()->get_canvasvar_TimeAxisFrame();
        
        // GZ FIXME:change in config instead of following
        ArdourCanvas::Color outline_color = ArdourCanvas::rgba_to_color (104, 104, 104, 0.6);
        frame->set_outline_color (outline_color );

	} else {

		frame = 0;
	}

	{ // always show name highlight
		double width;

        width = trackview.editor().sample_to_pixel(item_duration) - 2.0 + RIGHT_EDGE_SHIFT;

		name_highlight = new ArdourCanvas::Rectangle (group, 
							      ArdourCanvas::Rect (NAME_HIGHLIGHT_X_OFFSET,
                                                      NAME_HIGHLIGHT_Y_OFFSET,
                                                      NAME_HIGHLIGHT_X_OFFSET + 2*NAME_HIGHLIGHT_X_INDENT,
                                                      NAME_HIGHLIGHT_HEIGHT + NAME_HIGHLIGHT_Y_OFFSET) );
		CANVAS_DEBUG_NAME (name_highlight, string_compose ("name highlight for %1", get_item_name()));
		name_highlight->set_data ("timeaxisviewitem", this);
        name_highlight->set_outline_what (ArdourCanvas::Rectangle::What (0) );
		name_highlight->set_outline_color (RGBA_TO_UINT (0,0,0,255));
	}
    
        {
		name_text = new ArdourCanvas::Text (group);
		CANVAS_DEBUG_NAME (name_text, string_compose ("name text for %1", get_item_name()));
<<<<<<< HEAD
                name_text->set_position (ArdourCanvas::Duple (NAME_HIGHLIGHT_X_OFFSET + NAME_HIGHLIGHT_X_IDENT, NAME_HIGHLIGHT_Y_OFFSET + NAME_HIGHLIGHT_Y_IDENT) );
                name_text->set("");
                name_text->set_font_description (NAME_FONT);
                
                if (name_text->text().empty() ) {
                        name_highlight->hide();
                }
=======
        name_text->set_position (ArdourCanvas::Duple (NAME_HIGHLIGHT_X_OFFSET + NAME_HIGHLIGHT_X_INDENT, NAME_HIGHLIGHT_Y_OFFSET + NAME_HIGHLIGHT_Y_INDENT) );
		name_text->set("");
        name_text->set_font_description (NAME_FONT);

        if (name_text->text().empty() ) {
            name_highlight->hide();
>>>>>>> cfec2af9
        }

	/* create our grab handles used for trimming/duration etc */
	if (!_recregion && !_automation) {
		double top   = TimeAxisViewItem::GRAB_HANDLE_TOP;
		double width = TimeAxisViewItem::GRAB_HANDLE_WIDTH;

		frame_handle_start = new ArdourCanvas::Rectangle (group, ArdourCanvas::Rect (0.0, top, width, trackview.current_height() - REGION_BOTTOM_OFFSET));
		CANVAS_DEBUG_NAME (frame_handle_start, "TAVI frame handle start");
		frame_handle_start->set_outline (false);
		frame_handle_start->set_fill (false);
		frame_handle_start->Event.connect (sigc::bind (sigc::mem_fun (*this, &TimeAxisViewItem::frame_handle_crossing), frame_handle_start));

		frame_handle_end = new ArdourCanvas::Rectangle (group, ArdourCanvas::Rect (0.0, top, width, trackview.current_height() - REGION_BOTTOM_OFFSET));

		CANVAS_DEBUG_NAME (frame_handle_end, "TAVI frame handle end");
		frame_handle_end->set_outline (false);
		frame_handle_end->set_fill (false);
		frame_handle_end->Event.connect (sigc::bind (sigc::mem_fun (*this, &TimeAxisViewItem::frame_handle_crossing), frame_handle_end));
	} else {
		frame_handle_start = frame_handle_end = 0;
	}

	set_color (base_color);

	set_duration (item_duration, this);
	set_position (start, this);

	Config->ParameterChanged.connect (*this, invalidator (*this), boost::bind (&TimeAxisViewItem::parameter_changed, this, _1), gui_context ());
	ARDOUR_UI::config()->ParameterChanged.connect (sigc::mem_fun (*this, &TimeAxisViewItem::parameter_changed));
}

TimeAxisViewItem::~TimeAxisViewItem()
{
	delete group;
}

bool
TimeAxisViewItem::canvas_group_event (GdkEvent* /*ev*/)
{
	return false;
}

void
TimeAxisViewItem::hide_rect ()
{
        rect_visible = false;
        set_frame_color ();

        if (name_highlight) {
                name_highlight->set_outline_what (ArdourCanvas::Rectangle::What (0));
                name_highlight->set_fill_color (UINT_RGBA_CHANGE_A (fill_color, 64));
        }
}

void
TimeAxisViewItem::show_rect ()
{
        rect_visible = true;
        set_frame_color ();

        if (name_highlight) {
                name_highlight->set_outline_what (ArdourCanvas::Rectangle::What (0));
                name_highlight->set_fill_color (name_highlight_color);
        }
}

/**
 * Set the position of this item on the timeline.
 *
 * @param pos the new position
 * @param src the identity of the object that initiated the change
 * @return true on success
 */

bool
TimeAxisViewItem::set_position(framepos_t pos, void* src, double* delta)
{
	if (position_locked) {
		return false;
	}

	frame_position = pos;

	double new_unit_pos = trackview.editor().sample_to_pixel (pos);

	if (delta) {
		(*delta) = new_unit_pos - group->position().x;
		if (*delta == 0.0) {
			return true;
		}
	} else {
		if (new_unit_pos == group->position().x) {
			return true;
		}
	}

	group->set_x_position (new_unit_pos);

	PositionChanged (frame_position, src); /* EMIT_SIGNAL */

	return true;
}

/** @return position of this item on the timeline */
framepos_t
TimeAxisViewItem::get_position() const
{
	return frame_position;
}

/**
 * Set the duration of this item.
 *
 * @param dur the new duration of this item
 * @param src the identity of the object that initiated the change
 * @return true on success
 */

bool
TimeAxisViewItem::set_duration (framecnt_t dur, void* src)
{
	if ((dur > max_item_duration) || (dur < min_item_duration)) {
		warning << string_compose (
				P_("new duration %1 frame is out of bounds for %2", "new duration of %1 frames is out of bounds for %2", dur),
				get_item_name(), dur)
			<< endmsg;
		return false;
	}

	if (dur == 0) {
		group->hide();
	}

	item_duration = dur;

	reset_width_dependent_items (trackview.editor().sample_to_pixel (dur));

	DurationChanged (dur, src); /* EMIT_SIGNAL */
	return true;
}

/** @return duration of this item */
framepos_t
TimeAxisViewItem::get_duration() const
{
	return item_duration;
}

/**
 * Set the maximum duration that this item can have.
 *
 * @param dur the new maximum duration
 * @param src the identity of the object that initiated the change
 */
void
TimeAxisViewItem::set_max_duration(framecnt_t dur, void* src)
{
	max_item_duration = dur;
	MaxDurationChanged(max_item_duration, src); /* EMIT_SIGNAL */
}

/** @return the maximum duration that this item may have */
framecnt_t
TimeAxisViewItem::get_max_duration() const
{
	return max_item_duration;
}

/**
 * Set the minimum duration that this item may have.
 *
 * @param the minimum duration that this item may be set to
 * @param src the identity of the object that initiated the change
 */
void
TimeAxisViewItem::set_min_duration(framecnt_t dur, void* src)
{
	min_item_duration = dur;
	MinDurationChanged(max_item_duration, src); /* EMIT_SIGNAL */
}

/** @return the minimum duration that this item mey have */
framecnt_t
TimeAxisViewItem::get_min_duration() const
{
	return min_item_duration;
}

/**
 * Set whether this item is locked to its current position.
 * Locked items cannot be moved until the item is unlocked again.
 *
 * @param yn true to lock this item to its current position
 * @param src the identity of the object that initiated the change
 */
void
TimeAxisViewItem::set_position_locked(bool yn, void* src)
{
	position_locked = yn;
	set_trim_handle_colors();
	PositionLockChanged (position_locked, src); /* EMIT_SIGNAL */
}

/** @return true if this item is locked to its current position */
bool
TimeAxisViewItem::get_position_locked() const
{
	return position_locked;
}

/**
 * Set whether the maximum duration constraint is active.
 *
 * @param active set true to enforce the max duration constraint
 * @param src the identity of the object that initiated the change
 */
void
TimeAxisViewItem::set_max_duration_active (bool active, void* /*src*/)
{
	max_duration_active = active;
}

/** @return true if the maximum duration constraint is active */
bool
TimeAxisViewItem::get_max_duration_active() const
{
	return max_duration_active;
}

/**
 * Set whether the minimum duration constraint is active.
 *
 * @param active set true to enforce the min duration constraint
 * @param src the identity of the object that initiated the change
 */

void
TimeAxisViewItem::set_min_duration_active (bool active, void* /*src*/)
{
	min_duration_active = active;
}

/** @return true if the maximum duration constraint is active */
bool
TimeAxisViewItem::get_min_duration_active() const
{
	return min_duration_active;
}

/**
 * Set the name of this item.
 *
 * @param new_name the new name of this item
 * @param src the identity of the object that initiated the change
 */

void
TimeAxisViewItem::set_item_name(std::string new_name, void* src)
{
	if (new_name != item_name) {
		std::string temp_name = item_name;
		item_name = new_name;
		NameChanged (item_name, temp_name, src); /* EMIT_SIGNAL */
	}
}

/** @return the name of this item */
std::string
TimeAxisViewItem::get_item_name() const
{
	return item_name;
}

/**
 * Set selection status.
 *
 * @param yn true if this item is currently selected
 */
void
TimeAxisViewItem::set_selected(bool yn)
{
	if (_selected != yn) {
		Selectable::set_selected (yn);
		set_frame_color ();
		set_name_text_color ();
	}
}

/** @return the TimeAxisView that this item is on */
TimeAxisView&
TimeAxisViewItem::get_time_axis_view () const
{
	return trackview;
}

/**
 * Set the displayed item text.
 * This item is the visual text name displayed on the canvas item, this can be different to the name of the item.
 *
 * @param new_name the new name text to display
 */

void
TimeAxisViewItem::set_name_text(const string& new_name)
{
	if (!name_text) {
		return;
	}
    // This is a workaround.
    // Pango returns incorrect width values 1.5*NAME_HIGHLIGHT_X_INDENT
	name_text_width = pixel_width (new_name, NAME_FONT) + 1.5*NAME_HIGHLIGHT_X_INDENT;
	name_text->set (new_name);
}

/**
 * Set the height of this item.
 *
 * @param h new height
 */
void
TimeAxisViewItem::set_height (double height)
{
        _height = height;

	manage_name_highlight ();

	if (frame) {
		frame->set_y1 (height - REGION_BOTTOM_OFFSET);
		if (frame_handle_start) {
			frame_handle_start->set_y1 (height - REGION_BOTTOM_OFFSET);
			frame_handle_end->set_y1 (height - REGION_BOTTOM_OFFSET);
		}
	}

	vestigial_frame->set_y1 (height - REGION_BOTTOM_OFFSET - 1.0);

	set_colors ();
}

void
TimeAxisViewItem::manage_name_highlight ()
{
    if (!name_highlight) {
		return;
	}

	if (_height < NAME_HIGHLIGHT_THRESH) {
		high_enough_for_name = false;
	} else {
		high_enough_for_name = true;
	}

    double highlite_x1 = name_text_width + 2*NAME_HIGHLIGHT_X_INDENT + NAME_HIGHLIGHT_X_OFFSET;
	if (_width < highlite_x1) {
        highlite_x1 = _width;
	}

    if (highlite_x1 < NAME_HIGHLIGHT_X_OFFSET) {
    	wide_enough_for_name = false;
	} else {
		wide_enough_for_name = true;
	}
    
	if (wide_enough_for_name && high_enough_for_name && !name_text->text().empty() ) {
		name_highlight->set (ArdourCanvas::Rect (NAME_HIGHLIGHT_X_OFFSET,
                                                 NAME_HIGHLIGHT_Y_OFFSET,
                                                 highlite_x1,
                                                 NAME_HIGHLIGHT_HEIGHT + NAME_HIGHLIGHT_Y_OFFSET) );
        name_highlight->show();
        name_highlight->raise_to_top();
	} else {
		name_highlight->hide();
	}
    
    manage_name_text ();
}

void
TimeAxisViewItem::set_color (uint32_t base_color)
{
	fill_color = base_color;
	set_colors ();
}

ArdourCanvas::Item*
TimeAxisViewItem::get_canvas_frame()
{
	return frame;
}

ArdourCanvas::Item*
TimeAxisViewItem::get_canvas_group()
{
	return group;
}

ArdourCanvas::Item*
TimeAxisViewItem::get_name_highlight()
{
	return name_highlight;
}

/**
 * Convenience method to set the various canvas item colors
 */
void
TimeAxisViewItem::set_colors()
{
	set_frame_color ();

	if (name_highlight) {
		name_highlight->set_fill_color (name_highlight_color);
	}

	set_name_text_color ();
	set_trim_handle_colors();
}

void
TimeAxisViewItem::set_name_text_color ()
{
	if (!name_text) {
		return;
	}
	

	uint32_t f;
	
	if (Config->get_show_name_highlight()) {
		/* name text will always be on top of name highlight, which
		   will always use our fill color.
		*/
		f = fill_color;
	} else {
		/* name text will be on top of the item, whose color
		   may vary depending on various conditions.
		*/
		f = get_fill_color ();
	}

	name_text->set_color (ArdourCanvas::contrasting_text_color (f));
}

uint32_t
TimeAxisViewItem::fill_opacity () const
{
	if (!rect_visible) {
		/* if the frame/rect is marked as invisible, then the
		 * fill should be transparent. simplest: set
		 
		 * alpha/opacity to zero.
		 */
		return 0;
	}

	if (_dragging) {
		return 130;
	}

	uint32_t col = ARDOUR_UI::config()->get_canvasvar_FrameBase();
	return UINT_RGBA_A (col);
}

uint32_t
TimeAxisViewItem::get_fill_color () const
{
        uint32_t f;
	uint32_t o;

	o = fill_opacity ();

	if (_selected) {

                f = ARDOUR_UI::config()->get_canvasvar_SelectedFrameBase();

		if (o == 0) {
			/* some condition of this item has set fill opacity to
			 * zero, but it has been selected, so use a mid-way
			 * alpha value to make it reasonably visible.
			 */
			o = 130;
		}
		
	} else {

		if (_recregion) {
			//f = ARDOUR_UI::config()->get_canvasvar_RecordingRect();
                        // GZ FIXME:change in config instead of following
                        f = ArdourCanvas::rgba_to_color (251.0/255.0, 35.0/255.0, 52.0/255.0, 1.0);
		} else {
                        f = fill_color;
                        f = UINT_RGBA_CHANGE_A (f, (ARDOUR_UI::config()->get_canvasvar_FrameBase() & 0x000000ff));
                }
	}

	return UINT_RGBA_CHANGE_A (f, o);
}

/**
 * Sets the frame color depending on whether this item is selected
 */
void
TimeAxisViewItem::set_frame_color()
{
	if (!frame) {
		return;
	}

	uint32_t f = get_fill_color ();
	
	if (!rect_visible) {
		f = UINT_RGBA_CHANGE_A (f, 0);
	}
        
        frame->set_fill_color (f);
	set_frame_gradient ();
        
        //f = ARDOUR_UI::config()->get_canvasvar_TimeAxisFrame();
        
        // GZ FIXME:change in config instead of following
        f = ArdourCanvas::rgba_to_color (104.0/255.0, 104.0/255.0, 104.0/255.0, 1.0);
                        
        if (!rect_visible) {
                f = UINT_RGBA_CHANGE_A (f, 64);
        }
        
        frame->set_outline_color (f);
}

void
TimeAxisViewItem::set_frame_gradient ()
{
	ArdourCanvas::Fill::StopList stops;
	double r, g, b, a;
	double h, s, v;
	ArdourCanvas::Color fill_color (get_fill_color() );
    
	/* need to get alpha value */
	ArdourCanvas::color_to_rgba (fill_color, r, g, b, a);
    
    /* set base apacity 90% */
    ArdourCanvas::Color base = ArdourCanvas::rgba_to_color (r, g, b, 0.95);
    /* set middle apacity 80%*/
    ArdourCanvas::Color middle  = ArdourCanvas::rgba_to_color (r, g, b, 0.8);
    /* set top color as white with 75% apacity*/
    ArdourCanvas::Color top  = ArdourCanvas::rgba_to_color (r, g, b, 0.65);
	
    /*set base color starting from the beginning*/
	stops.push_back (std::make_pair (0.0, top));
	/*set middle color starting from 70% of height*/
    stops.push_back (std::make_pair (0.7, middle));
    /*set middle color starting from on top*/
	stops.push_back (std::make_pair (1.0, base));
	
	frame->set_gradient (stops, true);
}

/**
 * Set the colors of the start and end trim handle depending on object state
 */
void
TimeAxisViewItem::set_trim_handle_colors()
{
#if 1
	/* Leave them transparent for now */
	if (frame_handle_start) {
		frame_handle_start->set_fill_color (0x00000000);
		frame_handle_end->set_fill_color (0x00000000);
	}
#else
	if (frame_handle_start) {
		if (position_locked) {
			frame_handle_start->set_fill_color (ARDOUR_UI::config()->get_canvasvar_TrimHandleLocked());
			frame_handle_end->set_fill_color (ARDOUR_UI::config()->get_canvasvar_TrimHandleLocked());
		} else {
			frame_handle_start->set_fill_color (ARDOUR_UI::config()->get_canvasvar_TrimHandle());
			frame_handle_end->set_fill_color (ARDOUR_UI::config()->get_canvasvar_TrimHandle());
		}
	}
#endif
}

bool
TimeAxisViewItem::frame_handle_crossing (GdkEvent* ev, ArdourCanvas::Rectangle* item)
{
	switch (ev->type) {
	case GDK_LEAVE_NOTIFY:
		/* always hide the handle whenever we leave, no matter what mode */
		item->set_fill (false);
		break;
	case GDK_ENTER_NOTIFY:
		if (trackview.editor().effective_mouse_mode() == Editing::MouseObject &&
		    !trackview.editor().internal_editing()) {
			/* never set this to be visible in internal
			   edit mode. Note, however, that we do need to
			   undo visibility (LEAVE_NOTIFY case above) no
			   matter what the mode is.
			*/
			item->set_fill (true);
		}
		break;
	default:
		break;
	}
	return false;
}

/** @return the frames per pixel */
double
TimeAxisViewItem::get_samples_per_pixel () const
{
	return samples_per_pixel;
}

/** Set the frames per pixel of this item.
 *  This item is used to determine the relative visual size and position of this item
 *  based upon its duration and start value.
 *
 *  @param fpp the new frames per pixel
 */
void
TimeAxisViewItem::set_samples_per_pixel (double fpp)
{
	samples_per_pixel = fpp;
	set_position (this->get_position(), this);
	reset_width_dependent_items ((double) get_duration() / samples_per_pixel);
}

void
TimeAxisViewItem::reset_width_dependent_items (double pixel_width)
{
	_width = pixel_width;

	manage_name_highlight ();
	manage_name_text ();

	if (pixel_width < 2.0) {

		if (show_vestigial) {
			vestigial_frame->show();
		}

		if (frame) {
			frame->hide();
		}

		if (frame_handle_start) {
			frame_handle_start->hide();
			frame_handle_end->hide();
		}

	} else {
		vestigial_frame->hide();

		if (frame) {
			frame->show();
			frame->set_x1 (pixel_width + RIGHT_EDGE_SHIFT);
		}

		if (frame_handle_start) {
			if (pixel_width < (3 * TimeAxisViewItem::GRAB_HANDLE_WIDTH)) {
				/*
				 * there's less than GRAB_HANDLE_WIDTH of the region between 
				 * the right-hand end of frame_handle_start and the left-hand
				 * end of frame_handle_end, so disable the handles
				 */

				frame_handle_start->hide();
				frame_handle_end->hide();
			} else {
				frame_handle_start->show();
				frame_handle_end->set_x0 (pixel_width + RIGHT_EDGE_SHIFT - (TimeAxisViewItem::GRAB_HANDLE_WIDTH));
				frame_handle_end->set_x1 (pixel_width + RIGHT_EDGE_SHIFT);
				frame_handle_end->show();
			}
		}
	}
}

void
TimeAxisViewItem::manage_name_text ()
{
	int visible_name_width;

	if (!name_text) {
		return;
	}

	if (!wide_enough_for_name || !high_enough_for_name) {
		name_text->hide ();
		return;
	}
		
	if (name_text->text().empty()) {
		name_text->hide ();
	}

	visible_name_width = name_text_width;

	if (visible_name_width > _width - NAME_HIGHLIGHT_X_OFFSET - NAME_HIGHLIGHT_X_INDENT) {
		visible_name_width = _width - NAME_HIGHLIGHT_X_OFFSET - NAME_HIGHLIGHT_X_INDENT;
	}

	if (visible_name_width < 1) {
		name_text->hide ();
	} else {
		name_text->clamp_width (visible_name_width);
		name_text->show ();
        name_text->raise_to_top ();
	}
}

/**
 * Callback used to remove this time axis item during the gtk idle loop.
 * This is used to avoid deleting the obejct while inside the remove_this_item
 * method.
 *
 * @param item the TimeAxisViewItem to remove.
 * @param src the identity of the object that initiated the change.
 */
gint
TimeAxisViewItem::idle_remove_this_item(TimeAxisViewItem* item, void* src)
{
	item->ItemRemoved (item->get_item_name(), src); /* EMIT_SIGNAL */
	delete item;
	item = 0;
	return false;
}

void
TimeAxisViewItem::set_y (double y)
{
	group->set_y_position (y);
}

void
TimeAxisViewItem::parameter_changed (string p)
{
	if (p == "color-regions-using-track-color") {
		set_colors ();
	} else if (p == "timeline-item-gradient-depth") {
		set_frame_gradient ();
	}
}

void
TimeAxisViewItem::drag_start ()
{
	_dragging = true;
	set_frame_color ();
}

void
TimeAxisViewItem::drag_end ()
{
	_dragging = false;
	set_frame_color ();
}<|MERGE_RESOLUTION|>--- conflicted
+++ resolved
@@ -84,13 +84,12 @@
 void
 TimeAxisViewItem::set_constant_heights ()
 {
-<<<<<<< HEAD
-        NAME_FONT = Pango::FontDescription (ARDOUR_UI::config()->get_canvasvar_SmallFont());
-        
+        // GZ: FONT IS DEFINED AT THE BEGINNING OF THE FILE
+        //NAME_FONT = get_font_for_style (X_("TimeAxisViewItemName"));
         Gtk::Window win;
         Gtk::Label foo;
         win.add (foo);
-
+        
         int width = 0;
         int height = 0;
         
@@ -98,41 +97,17 @@
         layout->set_font_description (NAME_FONT);
         get_pixel_size (layout, width, height);
         
-        NAME_HEIGHT = height + 2;
-        NAME_HIGHLIGHT_X_IDENT = width + 2;
+        NAME_HEIGHT = height;
+        NAME_HIGHLIGHT_X_INDENT = width;
         
-	/* Config->get_show_name_highlight) == true: 
-=======
-    // GZ: FONT IS DEFINED AT THE BEGINNING OF THE FILE
-    //NAME_FONT = get_font_for_style (X_("TimeAxisViewItemName"));
-    Gtk::Window win;
-    Gtk::Label foo;
-    win.add (foo);
-
-    int width = 0;
-    int height = 0;
-    
-    Glib::RefPtr<Pango::Layout> layout = foo.create_pango_layout (X_("H")); /* just the ascender */
-    layout->set_font_description (NAME_FONT);
-    get_pixel_size (layout, width, height);
-    
-    NAME_HEIGHT = height;
-    NAME_HIGHLIGHT_X_INDENT = width;
-
 	/* Config->get_show_name_highlight) == true:
->>>>>>> cfec2af9
-	        Y_OFFSET is measured from bottom of the time axis view item.
+           Y_OFFSET is measured from bottom of the time axis view item.
 	   Config->get_show_name_highlight) == false: 
-	        Y_OFFSET is measured from the top of the time axis view item.
+           Y_OFFSET is measured from the top of the time axis view item.
 	*/
-
-<<<<<<< HEAD
-        NAME_HIGHLIGHT_HEIGHT = NAME_HEIGHT + NAME_HIGHLIGHT_Y_IDENT*2;
-        NAME_HIGHLIGHT_THRESH = NAME_HIGHLIGHT_HEIGHT * 1.5;
-=======
-    NAME_HIGHLIGHT_HEIGHT = NAME_HEIGHT + NAME_HIGHLIGHT_Y_INDENT*2;
-    NAME_HIGHLIGHT_THRESH = NAME_HIGHLIGHT_HEIGHT + 2;
->>>>>>> cfec2af9
+        
+        NAME_HIGHLIGHT_HEIGHT = NAME_HEIGHT + NAME_HIGHLIGHT_Y_INDENT*2;
+        NAME_HIGHLIGHT_THRESH = NAME_HIGHLIGHT_HEIGHT + 2;
 }
 
 /**
@@ -256,38 +231,30 @@
 	{ // always show name highlight
 		double width;
 
-        width = trackview.editor().sample_to_pixel(item_duration) - 2.0 + RIGHT_EDGE_SHIFT;
-
-		name_highlight = new ArdourCanvas::Rectangle (group, 
-							      ArdourCanvas::Rect (NAME_HIGHLIGHT_X_OFFSET,
-                                                      NAME_HIGHLIGHT_Y_OFFSET,
-                                                      NAME_HIGHLIGHT_X_OFFSET + 2*NAME_HIGHLIGHT_X_INDENT,
-                                                      NAME_HIGHLIGHT_HEIGHT + NAME_HIGHLIGHT_Y_OFFSET) );
-		CANVAS_DEBUG_NAME (name_highlight, string_compose ("name highlight for %1", get_item_name()));
-		name_highlight->set_data ("timeaxisviewitem", this);
-        name_highlight->set_outline_what (ArdourCanvas::Rectangle::What (0) );
-		name_highlight->set_outline_color (RGBA_TO_UINT (0,0,0,255));
-	}
-    
+                width = trackview.editor().sample_to_pixel(item_duration) - 2.0 + RIGHT_EDGE_SHIFT;
+                
+                name_highlight = new ArdourCanvas::Rectangle (group, 
+                                                              ArdourCanvas::Rect (NAME_HIGHLIGHT_X_OFFSET,
+                                                                                  NAME_HIGHLIGHT_Y_OFFSET,
+                                                                                  NAME_HIGHLIGHT_X_OFFSET + 2*NAME_HIGHLIGHT_X_INDENT,
+                                                                                  NAME_HIGHLIGHT_HEIGHT + NAME_HIGHLIGHT_Y_OFFSET) );
+                CANVAS_DEBUG_NAME (name_highlight, string_compose ("name highlight for %1", get_item_name()));
+                name_highlight->set_data ("timeaxisviewitem", this);
+                name_highlight->set_outline_what (ArdourCanvas::Rectangle::What (0) );
+                name_highlight->set_outline_color (RGBA_TO_UINT (0,0,0,255));
+	}
+        
         {
 		name_text = new ArdourCanvas::Text (group);
 		CANVAS_DEBUG_NAME (name_text, string_compose ("name text for %1", get_item_name()));
-<<<<<<< HEAD
+                
                 name_text->set_position (ArdourCanvas::Duple (NAME_HIGHLIGHT_X_OFFSET + NAME_HIGHLIGHT_X_IDENT, NAME_HIGHLIGHT_Y_OFFSET + NAME_HIGHLIGHT_Y_IDENT) );
                 name_text->set("");
                 name_text->set_font_description (NAME_FONT);
                 
-                if (name_text->text().empty() ) {
+                if (name_text->text().empty()) {
                         name_highlight->hide();
                 }
-=======
-        name_text->set_position (ArdourCanvas::Duple (NAME_HIGHLIGHT_X_OFFSET + NAME_HIGHLIGHT_X_INDENT, NAME_HIGHLIGHT_Y_OFFSET + NAME_HIGHLIGHT_Y_INDENT) );
-		name_text->set("");
-        name_text->set_font_description (NAME_FONT);
-
-        if (name_text->text().empty() ) {
-            name_highlight->hide();
->>>>>>> cfec2af9
         }
 
 	/* create our grab handles used for trimming/duration etc */
