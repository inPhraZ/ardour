/*
    Copyright (C) 2010 Paul Davis
    Author: Robin Gareus <robin@gareus.org>

    This program is free software; you can redistribute it and/or modify
    it under the terms of the GNU General Public License as published by
    the Free Software Foundation; either version 2 of the License, or
    (at your option) any later version.

    This program is distributed in the hope that it will be useful,
    but WITHOUT ANY WARRANTY; without even the implied warranty of
    MERCHANTABILITY or FITNESS FOR A PARTICULAR PURPOSE.  See the
    GNU General Public License for more details.

    You should have received a copy of the GNU General Public License
    along with this program; if not, write to the Free Software
    Foundation, Inc., 675 Mass Ave, Cambridge, MA 02139, USA.

*/
#include <algorithm>
#include <sigc++/bind.h>
#include "ardour/tempo.h"

#include "pbd/file_utils.h"
#include "pbd/convert.h"
#include "ardour/session_directory.h"

#ifdef PLATFORM_WINDOWS
#include <windows.h>
#include <shlobj.h> // CSIDL_*
#include "pbd/windows_special_dirs.h"
#endif

#include "ardour_ui.h"
#include "public_editor.h"
#include "gui_thread.h"
#include "utils_videotl.h"
#include "rgb_macros.h"
#include "video_timeline.h"

#include <gtkmm2ext/utils.h>
#include <pthread.h>
#include <curl/curl.h>

#ifdef PLATFORM_WINDOWS
#include <windows.h>
#endif

#include "i18n.h"

using namespace std;
using namespace ARDOUR;
using namespace PBD;
using namespace Timecode;
using namespace VideoUtils;

VideoTimeLine::VideoTimeLine (PublicEditor *ed, ArdourCanvas::Container *vbg, int initial_height)
	: editor (ed)
		, videotl_group(vbg)
		, bar_height(initial_height)
{
	video_start_offset = 0L;
	video_offset = 0L;
	video_offset_p = 0L;
	video_duration = 0L;
	auto_set_session_fps = false;
	video_offset_lock = false;
	video_aspect_ratio = 4.0/3.0;
	Config->ParameterChanged.connect (*this, invalidator (*this), ui_bind (&VideoTimeLine::parameter_changed, this, _1), gui_context());
	video_server_url = video_get_server_url(Config);
	server_docroot   = video_get_docroot(Config);
	video_filename = "";
	local_file = true;
	video_file_fps = 25.0;
	flush_frames = false;
	vmonitor=0;
	reopen_vmonitor=false;
	find_xjadeo();

	VtlUpdate.connect (*this, invalidator (*this), boost::bind (&PublicEditor::queue_visual_videotimeline_update, editor), gui_context());
	GuiUpdate.connect (*this, invalidator (*this), boost::bind (&VideoTimeLine::gui_update, this, _1), gui_context());
}

VideoTimeLine::~VideoTimeLine ()
{
	close_session();
}

/* close and save settings */
void
VideoTimeLine::save_session ()
{
	if (!_session) {
		return;
	}

	LocaleGuard lg (X_("POSIX"));

	XMLNode* node = new XMLNode(X_("Videomonitor"));
	if (!node) return;
	node->add_property (X_("active"), (vmonitor && vmonitor->is_started())?"yes":"no");
	_session->add_extra_xml (*node);

	if (vmonitor) {
		if (vmonitor->is_started()) {
			vmonitor->query_full_state(true);
		}
		vmonitor->save_session();
	}

	/* VTL settings */
	node = _session->extra_xml (X_("Videotimeline"));
	if (!node) return;
	node->add_property (X_("id"), id().to_s());
	node->add_property (X_("Height"), editor->get_videotl_bar_height());
	node->add_property (X_("VideoOffsetLock"), video_offset_lock?X_("1"):X_("0"));
	node->add_property (X_("VideoOffset"), video_offset);
	node->add_property (X_("AutoFPS"), auto_set_session_fps?X_("1"):X_("0"));
}

/* close and save settings */
void
VideoTimeLine::close_session ()
{
	if (video_duration == 0) {
		return;
	}
	sessionsave.disconnect();
	close_video_monitor();

	remove_frames();
	video_filename = "";
	video_duration = 0;
	GuiUpdate("set-xjadeo-sensitive-off");
	GuiUpdate("video-unavailable");
}

void
VideoTimeLine::sync_session_state ()
{
	if (!_session || !vmonitor || !vmonitor->is_started()) {
		return;
	}
	save_session();
}

/** load settings from session */
void
VideoTimeLine::set_session (ARDOUR::Session *s)
{
	SessionHandlePtr::set_session (s);
	if (!_session) { return ; }

	_session->SaveSession.connect_same_thread (sessionsave, boost::bind (&VideoTimeLine::save_session, this));
	LocaleGuard lg (X_("POSIX"));

	XMLNode* node = _session->extra_xml (X_("Videotimeline"));

	if (!node || !node->property (X_("Filename"))) {
		return;
	}

	ARDOUR_UI::instance()->start_video_server((Gtk::Window*)0, false);

	set_id(*node);

	const XMLProperty* proph = node->property (X_("Height"));
	if (proph) {
		editor->set_video_timeline_height(atoi(proph->value()));
	}
#if 0 /* TODO THINK: set FPS first time only ?! */
	const XMLProperty* propasfps = node->property (X_("AutoFPS"));
	if (propasfps) {
		auto_set_session_fps = atoi(propasfps->value())?true:false;
	}
#endif

	const XMLProperty* propoffset = node->property (X_("VideoOffset"));
	if (propoffset) {
		video_offset = atoll(propoffset->value());
		video_offset_p = video_offset;
	}

	const XMLProperty* proplock = node->property (X_("VideoOffsetLock"));
	if (proplock) {
		video_offset_lock = atoi(proplock->value())?true:false;
	}

	const XMLProperty* localfile = node->property (X_("LocalFile"));
	if (localfile) {
		local_file = atoi(localfile->value())?true:false;
	}

	const XMLProperty* propf = node->property (X_("Filename"));
	video_file_info(propf->value(), local_file);

	if ((node = _session->extra_xml (X_("Videomonitor")))) {
		const XMLProperty* prop = node->property (X_("active"));
		if (prop && prop->value() == "yes" && found_xjadeo() && !video_filename.empty() && local_file) {
			open_video_monitor();
		}
	}

	_session->register_with_memento_command_factory(id(), this);
	_session->config.ParameterChanged.connect (*this, invalidator (*this), ui_bind (&VideoTimeLine::parameter_changed, this, _1), gui_context());
}

void
VideoTimeLine::set_offset_locked (bool v) {
	if (_session && v != video_offset_lock) {
		_session->set_dirty ();
	}
	video_offset_lock = v;
}

void
VideoTimeLine::toggle_offset_locked () {
	video_offset_lock = !video_offset_lock;
	if (_session) {
		_session->set_dirty ();
	}
}

void
VideoTimeLine::save_undo ()
{
	if (_session && video_offset_p != video_offset) {
		_session->set_dirty ();
	}
	video_offset_p = video_offset;
}

int
VideoTimeLine::set_state (const XMLNode& node, int /*version*/)
{
	LocaleGuard lg (X_("POSIX"));
	const XMLProperty* propoffset = node.property (X_("VideoOffset"));
	if (propoffset) {
		video_offset = atoll(propoffset->value());
	}
	ARDOUR_UI::instance()->flush_videotimeline_cache(true);
	return 0;
}

XMLNode&
VideoTimeLine::get_state ()
{
	XMLNode* node = new XMLNode (X_("Videotimeline"));
	LocaleGuard lg (X_("POSIX"));
	node->add_property (X_("VideoOffset"), video_offset_p);
	return *node;
}

void
VideoTimeLine::remove_frames ()
{
	for (VideoFrames::iterator i = video_frames.begin(); i != video_frames.end(); ++i ) {
		VideoImageFrame *frame = (*i);
		delete frame;
		(*i) = 0;
	}
	video_frames.clear();
}

VideoImageFrame *
VideoTimeLine::get_video_frame (framepos_t vfn, int cut, int rightend)
{
	if (vfn==0) cut=0;
	for (VideoFrames::iterator i = video_frames.begin(); i != video_frames.end(); ++i) {
		VideoImageFrame *frame = (*i);
		if (abs(frame->get_video_frame_number()-vfn)<=cut
		    && frame->get_rightend() == rightend) { return frame; }
	}
	return 0;
}

float
VideoTimeLine::get_apv()
{
	// XXX: dup code - TODO use this fn in update_video_timeline()
	float apv = -1; /* audio samples per video frame; */
	if (!_session) return apv;

	if (_session->config.get_use_video_file_fps()) {
		if (video_file_fps == 0 ) return apv;
	} else {
		if (_session->timecode_frames_per_second() == 0 ) return apv;
	}

	if (_session->config.get_videotimeline_pullup()) {
		apv = _session->frame_rate();
	} else {
		apv = _session->nominal_frame_rate();
	}
	if (_session->config.get_use_video_file_fps()) {
		apv /= video_file_fps;
	} else {
		apv /= _session->timecode_frames_per_second();
	}
	return apv;
}

void
VideoTimeLine::update_video_timeline()
{
	if (!_session) return;

	if (_session->config.get_use_video_file_fps()) {
		if (video_file_fps == 0 ) return;
	} else {
		if (_session->timecode_frames_per_second() == 0 ) return;
	}

	const double samples_per_pixel = editor->get_current_zoom();
	const framepos_t leftmost_sample =  editor->leftmost_sample();

	/* Outline:
	 * 1) calculate how many frames there should be in current zoom (plus 1 page on each side)
	 * 2) calculate first frame and distance between video-frames (according to zoom)
	 * 3) destroy/add frames
	 * 4) reposition existing frames
	 * 5) assign framenumber to frames -> request/decode video.
	 */

	/* video-file and session properties */
	double display_vframe_width; /* unit: pixels ; width of one thumbnail in the timeline */
	float apv; /* audio samples per video frame; */
	framepos_t leftmost_video_frame; /* unit: video-frame number ; temporary var -> vtl_start */

	/* variables needed to render videotimeline -- what needs to computed first */
	framepos_t vtl_start; /* unit: audio-samples ; first displayed video-frame */
	framepos_t vtl_dist;  /* unit: audio-samples ; distance between displayed video-frames */
	unsigned int visible_video_frames; /* number of frames that fit on current canvas */

	if (_session->config.get_videotimeline_pullup()) {
		apv = _session->frame_rate();
	} else {
		apv = _session->nominal_frame_rate();
	}
	if (_session->config.get_use_video_file_fps()) {
		apv /= video_file_fps;
	} else {
		apv /= _session->timecode_frames_per_second();
	}

	display_vframe_width = bar_height * video_aspect_ratio;

	if (apv > samples_per_pixel * display_vframe_width) {
		/* high-zoom: need space between successive video-frames */
		vtl_dist = rint(apv);
	} else {
		/* continous timeline: skip video-frames */
		vtl_dist = ceil(display_vframe_width * samples_per_pixel / apv) * apv;
	}

	assert (vtl_dist > 0);
	assert (apv > 0);

	leftmost_video_frame = floor (floor((long double)(leftmost_sample - video_start_offset - video_offset ) / vtl_dist) * vtl_dist / apv);

	vtl_start = rint (video_offset + video_start_offset + leftmost_video_frame * apv);
	visible_video_frames = 2 + ceil((double)editor->current_page_samples() / vtl_dist); /* +2 left+right partial frames */

	/* expand timeline (cache next/prev page images) */
	vtl_start -= visible_video_frames * vtl_dist;
	visible_video_frames *=3;

	if (vtl_start < video_offset ) {
		visible_video_frames += ceil((double)vtl_start/vtl_dist);
		vtl_start = video_offset;
	}

	/* apply video-file constraints */
	if (vtl_start > video_start_offset + video_duration + video_offset ) {
		visible_video_frames = 0;
	}
	/* TODO optimize: compute rather than iterate */
	while (visible_video_frames > 0 && vtl_start + (visible_video_frames-1) * vtl_dist >= video_start_offset + video_duration + video_offset) {
		--visible_video_frames;
	}

	if (flush_frames) {
		remove_frames();
		flush_frames=false;
	}

	while (video_frames.size() < visible_video_frames) {
		VideoImageFrame *frame;
		frame = new VideoImageFrame(*editor, *videotl_group, display_vframe_width, bar_height, video_server_url, translated_filename());
		frame->ImgChanged.connect (*this, invalidator (*this), boost::bind (&PublicEditor::queue_visual_videotimeline_update, editor), gui_context());
		video_frames.push_back(frame);
	}

	VideoFrames outdated_video_frames;
	std::list<int> remaining;

	outdated_video_frames = video_frames;

#if 1
	/* when zoomed out, ignore shifts by +-1 frame
	 * which can occur due to rounding errors when
	 * scrolling to a new leftmost-audio frame.
	 */
	int cut =1;
	if (vtl_dist/apv < 3.0) cut =0;
#else
	int cut =0;
#endif

	for (unsigned int vfcount=0; vfcount < visible_video_frames; ++vfcount){
		framepos_t vfpos = vtl_start + vfcount * vtl_dist; /* unit: audio-frames */
		framepos_t vframeno = rint ( (vfpos - video_offset) / apv); /* unit: video-frames */
		vfpos = (vframeno * apv ) + video_offset; /* audio-frame  corresponding to /rounded/ video-frame */

		int rightend = -1; /* unit: pixels */
		if (vfpos + vtl_dist > video_start_offset + video_duration + video_offset) {
			rightend = display_vframe_width * (video_start_offset + video_duration + video_offset - vfpos) / vtl_dist;
			//printf("lf(e): %lu\n", vframeno); // XXX
		}
		VideoImageFrame * frame = get_video_frame(vframeno, cut, rightend);
		if (frame) {
		  frame->set_position(vfpos);
			outdated_video_frames.remove(frame);
		} else {
			remaining.push_back(vfcount);
		}
	}

	for (VideoFrames::iterator i = outdated_video_frames.begin(); i != outdated_video_frames.end(); ++i ) {
		VideoImageFrame *frame = (*i);
		if (remaining.empty()) {
		  frame->set_position(-2 * vtl_dist + leftmost_sample); /* move off screen */
		} else {
			int vfcount=remaining.front();
			remaining.pop_front();
			framepos_t vfpos = vtl_start + vfcount * vtl_dist; /* unit: audio-frames */
			framepos_t vframeno = rint ((vfpos - video_offset) / apv);  /* unit: video-frames */
			int rightend = -1; /* unit: pixels */
			if (vfpos + vtl_dist > video_start_offset + video_duration + video_offset) {
				rightend = display_vframe_width * (video_start_offset + video_duration + video_offset - vfpos) / vtl_dist;
				//printf("lf(n): %lu\n", vframeno); // XXX
			}
			frame->set_position(vfpos);
			frame->set_videoframe(vframeno, rightend);
		}
	}
}

std::string
VideoTimeLine::translated_filename ()
{
	if (!local_file){
		return video_filename;
	} else {
		return video_map_path(server_docroot, video_filename);
	}
}

bool
VideoTimeLine::video_file_info (std::string filename, bool local)
{

	local_file = local;
	if (Glib::path_is_absolute(filename) || !local_file)
	{
		video_filename = filename;
	}  else {
		video_filename = Glib::build_filename (_session->session_directory().video_path(), filename);
	}

	long long int _duration;
	double _start_offset;

	if (!video_query_info(
			video_server_url, translated_filename(),
			video_file_fps, _duration, _start_offset, video_aspect_ratio)) {
		warning << _("Parsing video file info failed. Is the Video Server running? Is the file readable by the Video Server? Does the docroot match? Is it a video file?") << endmsg;
		video_duration = 0;
		GuiUpdate("set-xjadeo-sensitive-off");
		GuiUpdate("video-unavailable");
		return false;
	}
	video_duration = _duration * _session->nominal_frame_rate() / video_file_fps;
	video_start_offset = _start_offset * _session->nominal_frame_rate();

	if (auto_set_session_fps && video_file_fps != _session->timecode_frames_per_second()) {
		switch ((int)floorf(video_file_fps*1000.0)) {
			case 23976:
				_session->config.set_timecode_format(timecode_23976);
				break;
			case 24000:
				_session->config.set_timecode_format(timecode_24);
				break;
			case 24975:
			case 24976:
				_session->config.set_timecode_format(timecode_24976);
				break;
			case 25000:
				_session->config.set_timecode_format(timecode_25);
				break;
			case 29970:
				_session->config.set_timecode_format(timecode_2997drop);
				break;
			case 30000:
				_session->config.set_timecode_format(timecode_30);
				break;
			case 59940:
				_session->config.set_timecode_format(timecode_5994);
				break;
			case 60000:
				_session->config.set_timecode_format(timecode_60);
				break;
			default:
				warning << string_compose (
						_("Failed to set session-framerate: '%1' does not have a corresponding option setting in %2."),
						video_file_fps, PROGRAM_NAME ) << endmsg;
				break;
		}
		_session->config.set_video_pullup(0); /* TODO only set if set_timecode_format() was successful ?!*/
	}
	if (floor(video_file_fps*100) != floor(_session->timecode_frames_per_second()*100)) {
		warning << string_compose(
				_("Video file's framerate is not equal to %1 session timecode's framerate: '%2' vs '%3'"),
					PROGRAM_NAME, video_file_fps, _session->timecode_frames_per_second())
				<< endmsg;
	}
	flush_local_cache ();

	if (found_xjadeo() && local_file) {
		GuiUpdate("set-xjadeo-sensitive-on");
		if (vmonitor && vmonitor->is_started()) {
#if 1
			/* xjadeo <= 0.6.4 has a bug where changing the video-file may segfauls
			 * if the geometry changes to a different line-size alignment
			 */
			reopen_vmonitor = true;
			vmonitor->quit();
#else
			vmonitor->set_fps(video_file_fps);
			vmonitor->open(video_filename);
#endif
		}
	} else if (!local_file) {
#if 1 /* temp debug/devel message */
		// TODO - call xjremote remotely.
		printf("the given video file can not be accessed on localhost, video monitoring is not currently supported for this case\n");
		GuiUpdate("set-xjadeo-sensitive-off");
#endif
	}
	VtlUpdate();
	GuiUpdate("video-available");
	return true;
}

bool
VideoTimeLine::check_server ()
{
	bool ok = false;
	char url[1024];
	snprintf(url, sizeof(url), "%s%sstatus"
			, video_server_url.c_str()
			, (video_server_url.length()>0 && video_server_url.at(video_server_url.length()-1) == '/')?"":"/"
			);
	char *res=a3_curl_http_get(url, NULL);
	if (res) {
		if (strstr(res, "status: ok, online.")) { ok = true; }
		free(res);
	}
	return ok;
}

bool
VideoTimeLine::check_server_docroot ()
{
	bool ok = true;
	char url[1024];
	std::vector<std::vector<std::string> > lines;

	if (video_server_url.find("/localhost:") == string::npos) {
		return true;
	}
	snprintf(url, sizeof(url), "%s%src?format=csv"
			, video_server_url.c_str()
			, (video_server_url.length()>0 && video_server_url.at(video_server_url.length()-1) == '/')?"":"/"
			);
	char *res=a3_curl_http_get(url, NULL);
	if (!res) {
		return false;
	}

	ParseCSV(std::string(res), lines);
	if (   lines.empty()
			|| lines.at(0).empty()
			|| lines.at(0).at(0) != video_get_docroot(Config)) {
		warning << string_compose(
				_("Video-server docroot mismatch. %1: '%2', video-server: '%3'. This usually means that the video server was not started by %1 and uses a different document-root."),
				PROGRAM_NAME, video_get_docroot(Config), lines.at(0).at(0))
		<< endmsg;
		ok = false; // TODO allow to override
	}
	free(res);
	return ok;
}

void
VideoTimeLine::gui_update(std::string const & t) {
	/* this is to be called via GuiUpdate() only. */
	ENSURE_GUI_THREAD (*this, &VideoTimeLine::queue_visual_videotimeline_update)
	if (t == "videotimeline-update") {
		editor->queue_visual_videotimeline_update();
	} else if (t == "set-xjadeo-active-off") {
		editor->toggle_xjadeo_proc(0);
	} else if (t == "set-xjadeo-active-on") {
		editor->toggle_xjadeo_proc(1);
	} else if (t == "set-xjadeo-sensitive-on") {
		editor->set_xjadeo_sensitive(true);
	} else if (t == "set-xjadeo-sensitive-off") {
		editor->toggle_xjadeo_proc(0);
		//close_video_monitor();
		editor->set_xjadeo_sensitive(false);
	} else if (t == "xjadeo-window-ontop-on") {
		editor->toggle_xjadeo_viewoption(1, 1);
	} else if (t == "xjadeo-window-ontop-off") {
		editor->toggle_xjadeo_viewoption(1, 0);
	} else if (t == "xjadeo-window-osd-timecode-on") {
		editor->toggle_xjadeo_viewoption(2, 1);
	} else if (t == "xjadeo-window-osd-timecode-off") {
		editor->toggle_xjadeo_viewoption(2, 0);
	} else if (t == "xjadeo-window-osd-frame-on") {
		editor->toggle_xjadeo_viewoption(3, 1);
	} else if (t == "xjadeo-window-osd-frame-off") {
		editor->toggle_xjadeo_viewoption(3, 0);
	} else if (t == "xjadeo-window-osd-box-on") {
		editor->toggle_xjadeo_viewoption(4, 1);
	} else if (t == "xjadeo-window-osd-box-off") {
		editor->toggle_xjadeo_viewoption(4, 0);
	} else if (t == "xjadeo-window-fullscreen-on") {
		editor->toggle_xjadeo_viewoption(5, 1);
	} else if (t == "xjadeo-window-fullscreen-off") {
		editor->toggle_xjadeo_viewoption(5, 0);
	} else if (t == "xjadeo-window-letterbox-on") {
		editor->toggle_xjadeo_viewoption(6, 1);
	} else if (t == "xjadeo-window-letterbox-off") {
		editor->toggle_xjadeo_viewoption(6, 0);
	} else if (t == "video-available") {
		editor->set_close_video_sensitive(true);
	} else if (t == "video-unavailable") {
		editor->set_close_video_sensitive(false);
	}
}

void
VideoTimeLine::set_height (int height) {
	if (_session && bar_height != height) {
		_session->set_dirty ();
	}
	bar_height = height;
	flush_local_cache();
}

void
VideoTimeLine::vmon_update () {
	if (vmonitor && vmonitor->is_started()) {
		vmonitor->set_offset(video_offset); // TODO proper re-init xjadeo w/o restart not just offset.
	}
}

void
VideoTimeLine::flush_local_cache () {
	flush_frames = true;
	vmon_update();
}

void
VideoTimeLine::flush_cache () {
	flush_local_cache();
	char url[1024];
	snprintf(url, sizeof(url), "%s%sadmin/flush_cache"
			, video_server_url.c_str()
			, (video_server_url.length()>0 && video_server_url.at(video_server_url.length()-1) == '/')?"":"/"
			);
	char *res=a3_curl_http_get(url, NULL);
	if (res) {
		free (res);
	}
	if (vmonitor && vmonitor->is_started()) {
		reopen_vmonitor=true;
		vmonitor->quit();
	}
	video_file_info(video_filename, local_file);
}

/* config */
void
VideoTimeLine::parameter_changed (std::string const & p)
{
	if (p == "video-server-url") {
		set_video_server_url (video_get_server_url(Config));
	} else if (p == "video-server-docroot") {
		set_video_server_docroot (video_get_docroot(Config));
	} else if (p == "video-advanced-setup") {
		set_video_server_url (video_get_server_url(Config));
		set_video_server_docroot (video_get_docroot(Config));
	}
	if (p == "use-video-file-fps" || p == "videotimeline-pullup" ) { /* session->config parameter */
		VtlUpdate();
	}
}

void
VideoTimeLine::set_video_server_url(std::string vsu) {
	flush_local_cache ();
	video_server_url = vsu;
	VtlUpdate();
}

void
VideoTimeLine::set_video_server_docroot(std::string vsr) {
	flush_local_cache ();
	server_docroot = vsr;
	VtlUpdate();
}

/* video-monitor for this timeline */
void
VideoTimeLine::xjadeo_readversion (std::string d, size_t /* s */) {
	xjadeo_version += d;
}

void
VideoTimeLine::find_xjadeo () {
	std::string xjadeo_file_path;
#ifdef PLATFORM_WINDOWS
	HKEY key;
	DWORD size = PATH_MAX;
	char tmp[PATH_MAX+1];
	const char *program_files = PBD::get_win_special_folder (CSIDL_PROGRAM_FILES);
#endif
	if (getenv("XJREMOTE")) {
		_xjadeo_bin = getenv("XJREMOTE");
<<<<<<< HEAD
	}
	else if (find_file_in_search_path (SearchPath(Glib::getenv("PATH")), X_("xjremote"), xjadeo_file_path)) {
		_xjadeo_bin = xjadeo_file_path;
	}
	else if (find_file_in_search_path (SearchPath(Glib::getenv("PATH")), X_("xjadeo"), xjadeo_file_path)) {
		_xjadeo_bin = xjadeo_file_path;
	}
=======
	} else if (find_file (Searchpath(Glib::getenv("PATH")), X_("xjremote"), xjadeo_file_path)) {
		_xjadeo_bin = xjadeo_file_path;
	} else if (find_file (Searchpath(Glib::getenv("PATH")), X_("xjadeo"), xjadeo_file_path)) {
		_xjadeo_bin = xjadeo_file_path;
	}
>>>>>>> 0477d114
#ifdef __APPLE__
	else if (Glib::file_test(X_("/Applications/Xjadeo.app/Contents/MacOS/xjremote"), Glib::FILE_TEST_EXISTS|Glib::FILE_TEST_IS_EXECUTABLE)) {
		_xjadeo_bin = X_("/Applications/Xjadeo.app/Contents/MacOS/xjremote");
	}
	else if (Glib::file_test(X_("/Applications/Jadeo.app/Contents/MacOS/xjremote"), Glib::FILE_TEST_EXISTS|Glib::FILE_TEST_IS_EXECUTABLE)) {
		_xjadeo_bin = X_("/Applications/Jadeo.app/Contents/MacOS/xjremote");
	}
#endif
#ifdef PLATFORM_WINDOWS
<<<<<<< HEAD
	else {
		HKEY key;
		DWORD size = PATH_MAX;
		char path[PATH_MAX+1];
		xjadeo_file_path = X_("");
		if (   (ERROR_SUCCESS == RegOpenKeyExA (HKEY_LOCAL_MACHINE, "Software\\RSS\\xjadeo", 0, KEY_READ, &key))
		    && (ERROR_SUCCESS == RegQueryValueExA (key, "Install_Dir", 0, NULL, (LPBYTE)path, &size))
		   )
		{
			xjadeo_file_path = g_build_filename(path, X_("xjadeo.exe"));
		}
	}
	if (Glib::file_test(xjadeo_file_path, Glib::FILE_TEST_EXISTS)) {
		_xjadeo_bin = xjadeo_file_path;
	}
	else if (Glib::file_test(X_("C:\\Program Files\\xjadeo\\xjremote.exe"), Glib::FILE_TEST_EXISTS)) {
		_xjadeo_bin = X_("C:\\Program Files\\xjadeo\\xjremote.exe");
=======
	else if ( (ERROR_SUCCESS == RegOpenKeyExA (HKEY_LOCAL_MACHINE, "Software\\RSS\\xjadeo", 0, KEY_READ, &key))
			&&  (ERROR_SUCCESS == RegQueryValueExA (key, "Install_Dir", 0, NULL, reinterpret_cast<LPBYTE>(tmp), &size))
			)
	{
		_xjadeo_bin = std::string(g_build_filename(Glib::locale_to_utf8(tmp).c_str(), "xjadeo.exe", 0));
	}
	else if (program_files && Glib::file_test(g_build_filename(program_files, "xjadeo", "xjadeo.exe", 0), Glib::FILE_TEST_EXISTS))
	{
		_xjadeo_bin = std::string(g_build_filename(program_files, "xjadeo", "xjadeo.exe", 0));
>>>>>>> 0477d114
	}
	/* generic fallback to try */
	else if (Glib::file_test(X_("C:\\Program Files\\xjadeo\\xjadeo.exe"), Glib::FILE_TEST_EXISTS)) {
		_xjadeo_bin = X_("C:\\Program Files\\xjadeo\\xjadeo.exe");
	}
#endif
	else  {
		_xjadeo_bin = X_("");
		warning << _("Video-monitor 'xjadeo' was not found. Please install http://xjadeo.sf.net/ "
				"(a custom path to xjadeo can be specified by setting the XJREMOTE environment variable. "
				"It should point to an application compatible with xjadeo's remote-control interface 'xjremote').\n"
				"\n"
				"see also http://manual.ardour.org/video-timeline/setup/")
			<< endmsg;
	}
	if (found_xjadeo ()) {
		ARDOUR::SystemExec version_check(_xjadeo_bin, X_("--version"));
		xjadeo_version = "";
		version_check.ReadStdout.connect_same_thread (*this, boost::bind (&VideoTimeLine::xjadeo_readversion, this, _1 ,_2));
		version_check.Terminated.connect_same_thread (*this, boost::bind (&VideoTimeLine::xjadeo_readversion, this, "\n" ,1));
		if (version_check.start(2)) {
			warning << _(
					"Video-monitor 'xjadeo' cannot be launched."
					) << endmsg;
			_xjadeo_bin = X_("");
			return;
		}

		version_check.wait ();
		int timeout = 300;
		while (xjadeo_version.empty() && --timeout) {
			Glib::usleep(10000);
		}

		bool v_ok = false;
		size_t vo = xjadeo_version.find(" version ");
		if (vo != string::npos) {
			int v_major, v_minor, v_micro;
			if(sscanf(xjadeo_version.substr(vo + 9, string::npos).c_str(),"%d.%d.%d",
						&v_major, &v_minor, &v_micro) == 3)
			{
				if (v_major >= 1) v_ok = true;
				else if (v_major == 0 && v_minor >= 8) v_ok = true;
				else if (v_major == 0 && v_minor >= 7 && v_micro >= 7) v_ok = true;
			}
		}
		if (!v_ok) {
			_xjadeo_bin = X_("");
			warning << _(
					"Video-monitor 'xjadeo' is too old. "
					"Please install xjadeo version 0.7.7 or later. http://xjadeo.sf.net/"
					) << endmsg;
		}
	}
}

void
VideoTimeLine::open_video_monitor() {
	if (!found_xjadeo()) return;
	if (!vmonitor) {
		vmonitor = new VideoMonitor(editor, _xjadeo_bin);
		vmonitor->set_session(_session);
		vmonitor->set_offset(video_offset);
		vmonitor->Terminated.connect (sigc::mem_fun (*this, &VideoTimeLine::terminated_video_monitor));
		vmonitor->UiState.connect (*this, invalidator (*this), boost::bind (&VideoTimeLine::gui_update, this, _1), gui_context());
	} else if (vmonitor->is_started()) {
		return;
	}

#if 0
	/* unused for now.
	 * the idea is to selective ignore certain monitor window
	 * states if xjadeo is not running on the same host as ardour.
	 * However with the removal of the video-monitor-startup-dialogue
	 * (git rev 5a4d0fff0) these settings are currently not accessible.
	 */
	int xj_settings_mask = vmonitor->restore_settings_mask();
	if (_session) {
		/* load mask from Session */
		XMLNode* node = _session->extra_xml (X_("XJRestoreSettings"));
		if (node) {
			const XMLProperty* prop = node->property (X_("mask"));
			if (prop) {
				xj_settings_mask = atoi(prop->value());
			}
		}
	}

	vmonitor->restore_settings_mask(xj_settings_mask);
#endif

	if (!vmonitor->start()) {
		warning << "launching xjadeo failed.." << endmsg;
		close_video_monitor();
	} else {
		GuiUpdate("set-xjadeo-active-on");
		vmonitor->set_fps(video_file_fps);
		vmonitor->open(video_filename);

		if (_session) {
			XMLNode* node = _session->extra_xml (X_("Videomonitor"));
			if (node) {
				const XMLProperty* prop = node->property (X_("active"));
				if (prop && prop->value() != "yes") _session->set_dirty ();
			} else {
				_session->set_dirty ();
			}
		}

	}
}

void
VideoTimeLine::close_video_monitor() {
	if (vmonitor && vmonitor->is_started()) {
		vmonitor->quit();
	}
}

void
VideoTimeLine::control_video_monitor(int what, int param) {
	if (!vmonitor || !vmonitor->is_started()) {
		return;
	}
	vmonitor->send_cmd(what, param);
}


void
VideoTimeLine::terminated_video_monitor () {
	if (vmonitor) {
		vmonitor->save_session();
		delete vmonitor;
	}
	vmonitor=0;
	GuiUpdate("set-xjadeo-active-off");
	if (reopen_vmonitor) {
		reopen_vmonitor=false;
		open_video_monitor();
	} else {
		if (_session) {
			_session->set_dirty ();
		}
	}
}

void
VideoTimeLine::manual_seek_video_monitor (framepos_t pos)
{
	if (!vmonitor) { return; }
	if (!vmonitor->is_started()) { return; }
	if (!vmonitor->synced_by_manual_seeks()) { return; }
	vmonitor->manual_seek(pos, false, video_offset); // XXX -> set offset in xjadeo
}<|MERGE_RESOLUTION|>--- conflicted
+++ resolved
@@ -738,21 +738,11 @@
 #endif
 	if (getenv("XJREMOTE")) {
 		_xjadeo_bin = getenv("XJREMOTE");
-<<<<<<< HEAD
-	}
-	else if (find_file_in_search_path (SearchPath(Glib::getenv("PATH")), X_("xjremote"), xjadeo_file_path)) {
-		_xjadeo_bin = xjadeo_file_path;
-	}
-	else if (find_file_in_search_path (SearchPath(Glib::getenv("PATH")), X_("xjadeo"), xjadeo_file_path)) {
-		_xjadeo_bin = xjadeo_file_path;
-	}
-=======
 	} else if (find_file (Searchpath(Glib::getenv("PATH")), X_("xjremote"), xjadeo_file_path)) {
 		_xjadeo_bin = xjadeo_file_path;
 	} else if (find_file (Searchpath(Glib::getenv("PATH")), X_("xjadeo"), xjadeo_file_path)) {
 		_xjadeo_bin = xjadeo_file_path;
 	}
->>>>>>> 0477d114
 #ifdef __APPLE__
 	else if (Glib::file_test(X_("/Applications/Xjadeo.app/Contents/MacOS/xjremote"), Glib::FILE_TEST_EXISTS|Glib::FILE_TEST_IS_EXECUTABLE)) {
 		_xjadeo_bin = X_("/Applications/Xjadeo.app/Contents/MacOS/xjremote");
@@ -762,25 +752,6 @@
 	}
 #endif
 #ifdef PLATFORM_WINDOWS
-<<<<<<< HEAD
-	else {
-		HKEY key;
-		DWORD size = PATH_MAX;
-		char path[PATH_MAX+1];
-		xjadeo_file_path = X_("");
-		if (   (ERROR_SUCCESS == RegOpenKeyExA (HKEY_LOCAL_MACHINE, "Software\\RSS\\xjadeo", 0, KEY_READ, &key))
-		    && (ERROR_SUCCESS == RegQueryValueExA (key, "Install_Dir", 0, NULL, (LPBYTE)path, &size))
-		   )
-		{
-			xjadeo_file_path = g_build_filename(path, X_("xjadeo.exe"));
-		}
-	}
-	if (Glib::file_test(xjadeo_file_path, Glib::FILE_TEST_EXISTS)) {
-		_xjadeo_bin = xjadeo_file_path;
-	}
-	else if (Glib::file_test(X_("C:\\Program Files\\xjadeo\\xjremote.exe"), Glib::FILE_TEST_EXISTS)) {
-		_xjadeo_bin = X_("C:\\Program Files\\xjadeo\\xjremote.exe");
-=======
 	else if ( (ERROR_SUCCESS == RegOpenKeyExA (HKEY_LOCAL_MACHINE, "Software\\RSS\\xjadeo", 0, KEY_READ, &key))
 			&&  (ERROR_SUCCESS == RegQueryValueExA (key, "Install_Dir", 0, NULL, reinterpret_cast<LPBYTE>(tmp), &size))
 			)
@@ -790,7 +761,6 @@
 	else if (program_files && Glib::file_test(g_build_filename(program_files, "xjadeo", "xjadeo.exe", 0), Glib::FILE_TEST_EXISTS))
 	{
 		_xjadeo_bin = std::string(g_build_filename(program_files, "xjadeo", "xjadeo.exe", 0));
->>>>>>> 0477d114
 	}
 	/* generic fallback to try */
 	else if (Glib::file_test(X_("C:\\Program Files\\xjadeo\\xjadeo.exe"), Glib::FILE_TEST_EXISTS)) {
