--- conflicted
+++ resolved
@@ -1915,11 +1915,7 @@
 	return port;
 }
 
-<<<<<<< HEAD
 static bool lv2_filter (const string& str, void* /*arg*/)
-=======
-static bool lv2_filter (const string& str, void * /* arg*/)
->>>>>>> 7a431f89
 {
 	/* Not a dotfile, has a prefix before a period, suffix is "lv2" */
 	
