/*
    Copyright (C) 2000-2006 Paul Davis 

    This program is free software; you can redistribute it and/or modify
    it under the terms of the GNU General Public License as published by
    the Free Software Foundation; either version 2 of the License, or
    (at your option) any later version.

    This program is distributed in the hope that it will be useful,
    but WITHOUT ANY WARRANTY; without even the implied warranty of
    MERCHANTABILITY or FITNESS FOR A PARTICULAR PURPOSE.  See the
    GNU General Public License for more details.

    You should have received a copy of the GNU General Public License
    along with this program; if not, write to the Free Software
    Foundation, Inc., 675 Mass Ave, Cambridge, MA 02139, USA.

*/

#ifndef __ardour_ladspa_plugin_h__
#define __ardour_ladspa_plugin_h__

#include <list>
#include <set>
#include <vector>
#include <string>
#include <dlfcn.h>

#include <sigc++/signal.h>

#include <pbd/stateful.h> 

#include <jack/types.h>
#include <ardour/ladspa.h>
<<<<<<< HEAD
=======
#include <ardour/plugin_state.h>
>>>>>>> 7f64e5ac
#include <ardour/plugin.h>
#include <ardour/ladspa_plugin.h>

using std::string;
using std::vector;
using std::list;

namespace ARDOUR {
class AudioEngine;
class Session;

class LadspaPlugin : public ARDOUR::Plugin
{
  public:
	LadspaPlugin (void *module, ARDOUR::AudioEngine&, ARDOUR::Session&, uint32_t index, nframes_t sample_rate);
	LadspaPlugin (const LadspaPlugin &);
	~LadspaPlugin ();

	/* Plugin interface */
	
	uint32_t unique_id() const                       { return descriptor->UniqueID; }
	const char * label() const                       { return descriptor->Label; }
	const char * name() const                        { return descriptor->Name; }
	const char * maker() const                       { return descriptor->Maker; }
	uint32_t parameter_count() const                 { return descriptor->PortCount; }
	float default_value (uint32_t port);
	nframes_t latency() const;
	void set_parameter (uint32_t port, float val);
	float get_parameter (uint32_t port) const;
	int get_parameter_descriptor (uint32_t which, ParameterDescriptor&) const;
	std::set<uint32_t> automatable() const;
	uint32_t nth_parameter (uint32_t port, bool& ok) const;
	void activate () { 
		if (descriptor->activate) {
			descriptor->activate (handle);
		}
		was_activated = true;
	}
	void deactivate () {
		if (descriptor->deactivate) 
			descriptor->deactivate (handle);
	}
	void cleanup () {
		if (was_activated && descriptor->cleanup) {
			descriptor->cleanup (handle);
		}
	}
	void set_block_size (nframes_t nframes) {}
	
<<<<<<< HEAD
	int connect_and_run (vector<Sample*>& bufs, uint32_t maxbuf, int32_t& in, int32_t& out, nframes_t nframes, nframes_t offset);
=======
	int connect_and_run (BufferSet& bufs, uint32_t& in, uint32_t& out, nframes_t nframes, nframes_t offset);
	void store_state (ARDOUR::PluginState&);
	void restore_state (ARDOUR::PluginState&);
>>>>>>> 7f64e5ac
	string describe_parameter (uint32_t);
	string state_node_name() const { return "ladspa"; }
	void print_parameter (uint32_t, char*, uint32_t len) const;

	bool parameter_is_audio(uint32_t) const;
	bool parameter_is_control(uint32_t) const;
	bool parameter_is_input(uint32_t) const;
	bool parameter_is_output(uint32_t) const;
	bool parameter_is_toggled(uint32_t) const;

	XMLNode& get_state();
	int set_state(const XMLNode& node);
	bool save_preset(string name);

	bool has_editor() const { return false; }

	int require_output_streams (uint32_t);
	
	/* LADSPA extras */

	LADSPA_Properties properties() const             { return descriptor->Properties; }
	uint32_t index() const                      { return _index; }
	const char * copyright() const                   { return descriptor->Copyright; }
	LADSPA_PortDescriptor port_descriptor(uint32_t i) const { return descriptor->PortDescriptors[i]; }
	const LADSPA_PortRangeHint * port_range_hints() const { return descriptor->PortRangeHints; }
	const char * const * port_names() const          { return descriptor->PortNames; }
	void set_gain (float gain) {
		descriptor->set_run_adding_gain (handle, gain);
	}
	void run_adding (uint32_t nsamples) {
		descriptor->run_adding (handle, nsamples);
	}
	void connect_port (uint32_t port, float *ptr) {
		descriptor->connect_port (handle, port, ptr);
	}

  private:
	void                    *module;
	const LADSPA_Descriptor *descriptor;
	LADSPA_Handle            handle;
	nframes_t           sample_rate;
	LADSPA_Data             *control_data;
	LADSPA_Data             *shadow_data;
	LADSPA_Data             *latency_control_port;
	uint32_t                _index;
	bool                     was_activated;

	void init (void *mod, uint32_t index, nframes_t rate);
	void run (nframes_t nsamples);
	void latency_compute_run ();
};

class LadspaPluginInfo : public PluginInfo {
  public:	
	LadspaPluginInfo () { };
	~LadspaPluginInfo () { };

	PluginPtr load (Session& session);
};

typedef boost::shared_ptr<LadspaPluginInfo> LadspaPluginInfoPtr;

} // namespace ARDOUR

#endif /* __ardour_ladspa_plugin_h__ */<|MERGE_RESOLUTION|>--- conflicted
+++ resolved
@@ -32,10 +32,7 @@
 
 #include <jack/types.h>
 #include <ardour/ladspa.h>
-<<<<<<< HEAD
-=======
 #include <ardour/plugin_state.h>
->>>>>>> 7f64e5ac
 #include <ardour/plugin.h>
 #include <ardour/ladspa_plugin.h>
 
@@ -85,13 +82,9 @@
 	}
 	void set_block_size (nframes_t nframes) {}
 	
-<<<<<<< HEAD
-	int connect_and_run (vector<Sample*>& bufs, uint32_t maxbuf, int32_t& in, int32_t& out, nframes_t nframes, nframes_t offset);
-=======
 	int connect_and_run (BufferSet& bufs, uint32_t& in, uint32_t& out, nframes_t nframes, nframes_t offset);
 	void store_state (ARDOUR::PluginState&);
 	void restore_state (ARDOUR::PluginState&);
->>>>>>> 7f64e5ac
 	string describe_parameter (uint32_t);
 	string state_node_name() const { return "ladspa"; }
 	void print_parameter (uint32_t, char*, uint32_t len) const;
