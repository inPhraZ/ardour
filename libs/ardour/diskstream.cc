--- conflicted
+++ resolved
@@ -61,11 +61,7 @@
  * default from configuration_vars.h).  0 is not a good value for
  * allocating buffer sizes..
  */
-<<<<<<< HEAD
-nframes_t Diskstream::disk_io_chunk_frames = 1024 * 256;
-=======
 ARDOUR::nframes_t Diskstream::disk_io_chunk_frames = 1024 * 256;
->>>>>>> 7f64e5ac
 
 sigc::signal<void>                Diskstream::DiskOverrun;
 sigc::signal<void>                Diskstream::DiskUnderrun;
@@ -126,12 +122,6 @@
 	input_change_pending = NoChange;
 }
 
-<<<<<<< HEAD
-	_n_channels = 0;
-}
-
-=======
->>>>>>> 7f64e5ac
 Diskstream::~Diskstream ()
 {
 	if (_playlist)
@@ -166,7 +156,6 @@
 
 		_buffer_reallocation_required = false;
 	}
-<<<<<<< HEAD
 
 	if (_seek_required) {
 		if (speed() != 1.0f || speed() != -1.0f) {
@@ -176,17 +165,6 @@
 			seek (_session.transport_frame(), true);
 		}
 
-=======
-
-	if (_seek_required) {
-		if (speed() != 1.0f || speed() != -1.0f) {
-			seek ((nframes_t) (_session.transport_frame() * (double) speed()), true);
-		}
-		else {
-			seek (_session.transport_frame(), true);
-		}
-
->>>>>>> 7f64e5ac
 		_seek_required = false;
 	}
 }
@@ -281,11 +259,7 @@
 	return 0;
 }
 
-<<<<<<< HEAD
-nframes_t
-=======
 ARDOUR::nframes_t
->>>>>>> 7f64e5ac
 Diskstream::get_capture_start_frame (uint32_t n)
 {
 	Glib::Mutex::Lock lm (capture_info_lock);
@@ -298,11 +272,7 @@
 	}
 }
 
-<<<<<<< HEAD
-nframes_t
-=======
 ARDOUR::nframes_t
->>>>>>> 7f64e5ac
 Diskstream::get_captured_frames (uint32_t n)
 {
 	Glib::Mutex::Lock lm (capture_info_lock);
@@ -316,11 +286,7 @@
 }
 
 void
-<<<<<<< HEAD
-Diskstream::set_roll_delay (nframes_t nframes)
-=======
 Diskstream::set_roll_delay (ARDOUR::nframes_t nframes)
->>>>>>> 7f64e5ac
 {
 	_roll_delay = nframes;
 }
@@ -397,15 +363,9 @@
 Diskstream::playlist_deleted (boost::weak_ptr<Playlist> wpl)
 {
 	boost::shared_ptr<Playlist> pl (wpl.lock());
-<<<<<<< HEAD
 
 	if (pl == _playlist) {
 
-=======
-
-	if (pl == _playlist) {
-
->>>>>>> 7f64e5ac
 		/* this catches an ordering issue with session destruction. playlists 
 		   are destroyed before diskstreams. we have to invalidate any handles
 		   we have to the playlist.
